﻿using System.Collections;
using System.Collections.Generic;
using System;
using System.Linq;
using System.Text;
using System.Text.RegularExpressions;

namespace HashidsNet
{
    /// <summary>
    /// Generate YouTube-like hashes from one or many numbers. Use hashids when you do not want to expose your database ids to the user.
    /// </summary>
    public class Hashids
    {
        public const string DEFAULT_ALPHABET = "abcdefghijklmnopqrstuvwxyzABCDEFGHIJKLMNOPQRSTUVWXYZ1234567890";
        public const string DEFAULT_SEPS = "cfhistuCFHISTU";

        private const int MIN_ALPHABET_LENGTH = 16;
        private const double SEP_DIV = 3.5;
        private const double GUARD_DIV = 12.0;

        private string alphabet;
        private string salt;
        private string seps;
        private string guards;
        private int minHashLength;

        private Regex guardsRegex;
        private Regex sepsRegex;
        private static Regex hexValidator = new Regex("^[0-9a-fA-F]+$", RegexOptions.Compiled);
        private static Regex hexSplitter = new Regex(@"[\w\W]{1,12}", RegexOptions.Compiled);

        /// <summary>
        /// Instantiates a new Hashids en/de-crypter.
        /// </summary>
        /// <param name="salt"></param>
        /// <param name="minHashLength"></param>
        /// <param name="alphabet"></param>
        public Hashids(string salt = "", int minHashLength = 0, string alphabet = DEFAULT_ALPHABET, string seps = DEFAULT_SEPS)
        {
            if (string.IsNullOrWhiteSpace(alphabet))
                throw new ArgumentNullException("alphabet");

            this.salt = salt;
            this.alphabet = string.Join(string.Empty, alphabet.Distinct());
            this.seps = seps;
            this.minHashLength = minHashLength;

            if (this.alphabet.Length < 16)
                throw new ArgumentException("alphabet must contain atleast 4 unique characters.", "alphabet");

            SetupSeps();
            SetupGuards();
        }

        /// <summary>
        /// 
        /// </summary>
        private void SetupSeps()
        {
            // seps should contain only characters present in alphabet; 
            seps = new String(seps.Intersect(alphabet.ToArray()).ToArray());

            // alphabet should not contain seps.
            alphabet = new String(alphabet.Except(seps.ToArray()).ToArray());

            seps = ConsistentShuffle(seps, salt);

            if (seps.Length == 0 || (alphabet.Length / seps.Length) > SEP_DIV)
            {
                var sepsLength = (int)Math.Ceiling(alphabet.Length / SEP_DIV);
                if (sepsLength == 1)
                    sepsLength = 2;

                if (sepsLength > seps.Length)
                {
                    var diff = sepsLength - seps.Length;
                    seps += alphabet.Substring(0, diff);
                    alphabet = alphabet.Substring(diff);
                }

                else seps = seps.Substring(0, sepsLength);
            }

            sepsRegex = new Regex(string.Concat("[", seps, "]"), RegexOptions.Compiled);
            alphabet = ConsistentShuffle(alphabet, salt);
        }

        /// <summary>
        /// 
        /// </summary>
        private void SetupGuards()
        {
            var guardCount = (int)Math.Ceiling(alphabet.Length / GUARD_DIV);

            if (alphabet.Length < 3)
            {
                guards = seps.Substring(0, guardCount);
                seps = seps.Substring(guardCount);
            }
            
            else
            {
                guards = alphabet.Substring(0, guardCount);
                alphabet = alphabet.Substring(guardCount);
            }

            guardsRegex = new Regex(string.Concat("[", guards, "]"), RegexOptions.Compiled);
        }

<<<<<<< HEAD
        /// <summary>
        /// Encrypts the provided numbers into a hash.
        /// </summary>
        /// <param name="number">the numbers</param>
        /// <returns>the hash</returns>
        public string Encrypt(params int[] numbers)
        {
=======
		/// <summary>
		/// Encrypts the provided numbers into a hash.
		/// </summary>
		/// <param name="number">the numbers</param>
		/// <returns>the hash</returns>
		public virtual string Encrypt(params int[] numbers)
		{
>>>>>>> 477f5caa
            if (numbers == null || numbers.Length == 0)
                return string.Empty;

            return Encode(numbers);
        }

        /// <summary>
        /// Encrypts the provided hex string to a hashids hash.
        /// </summary>
        /// <param name="hex"></param>
        /// <returns></returns>
        public virtual string EncryptHex(string hex)
        {
            if (!hexValidator.IsMatch(hex))
                return string.Empty;

            var numbers = new List<int>();
            var matches = hexSplitter.Matches(hex);

            foreach(Match match in matches)
            {
                var number = Convert.ToInt32(string.Concat("1", match.Value), 16);
                numbers.Add(number);
            }

            return this.Encrypt(numbers.ToArray());
        }

<<<<<<< HEAD
        /// <summary>
        /// Decrypts the provided numbers into a array of numbers
        /// </summary>
        /// <param name="hash">hash</param>
        /// <returns>array of numbers.</returns>
        public int[] Decrypt(string hash)
        {
=======
		/// <summary>
		/// Decrypts the provided numbers into a array of numbers
		/// </summary>
		/// <param name="hash">hash</param>
		/// <returns>array of numbers.</returns>
        public virtual int[] Decrypt(string hash)
		{
>>>>>>> 477f5caa
            if (string.IsNullOrWhiteSpace(hash))
                return new int[0];

            return Decode(hash, alphabet);
        }

        /// <summary>
        /// 
        /// </summary>
        /// <param name="hash"></param>
        /// <returns></returns>
        public virtual string DecryptHex(string hash)
        {
            var ret = new StringBuilder();
            var numbers = this.Decrypt(hash);

            foreach (var number in numbers)
                ret.Append(string.Format("{0:X}", number).Substring(1));

            return ret.ToString();
        }

        /// <summary>
        /// 
        /// </summary>
        /// <param name="numbers"></param>
        /// <param name="alphabet"></param>
        /// <param name="salt"></param>
        /// <param name="minHashLength"></param>
        /// <returns></returns>
        private string Encode(int[] numbers)
        {
            string ret;
            var alphabet = this.alphabet;

            int numbersHashInt = 0;
            for (var i = 0; i < numbers.Length; i++)
                numbersHashInt += (numbers[i] % (i + 100));

            var lottery = alphabet[numbersHashInt % alphabet.Length];
            ret = lottery.ToString();

            for (var i = 0; i < numbers.Length; i++)
            {
                var number = numbers[i];
                var buffer = lottery + this.salt + alphabet;

                alphabet = ConsistentShuffle(alphabet, buffer.Substring(0, alphabet.Length));
                var last = Hash(number, alphabet);

                ret += last;

                if (i + 1 < numbers.Length)
                {
                    number %= ((int)last[0] + i);
                    var sepsIndex = number % this.seps.Length;

                    ret += this.seps[sepsIndex];
                }
            }

            if (ret.Length < this.minHashLength)
            {
                var guardIndex = (numbersHashInt + (int)ret[0]) % this.guards.Length;
                var guard = this.guards[guardIndex];

                ret = guard + ret;

                if (ret.Length < this.minHashLength)
                {
                    guardIndex = (numbersHashInt + (int)ret[2]) % this.guards.Length;
                    guard = this.guards[guardIndex];

                    ret += guard;
                }
            }

            var halfLength = (int)(alphabet.Length / 2);
            while (ret.Length < this.minHashLength)
            {
                alphabet = ConsistentShuffle(alphabet, alphabet);
                ret = alphabet.Substring(halfLength) + ret + alphabet.Substring(0, halfLength);

                var excess = ret.Length - this.minHashLength;
                if (excess > 0)
                    ret = ret.Substring(excess / 2, this.minHashLength);
            }

            return ret.ToString();
        }

        private string Hash(int input, string alphabet)
        {
            var hash = string.Empty;

            do
            {
                hash = alphabet[input % alphabet.Length] + hash;
                input = (int)input / alphabet.Length;
            } while (input > 0);

            return hash;
        }

        private int Unhash(string input, string alphabet)
        {
            int number = 0;

            for (var i = 0; i < input.Length; i++)
            {
                var pos = alphabet.IndexOf(input[i]);
                number += (int)(pos * Math.Pow(alphabet.Length, input.Length - i - 1));
            }

            return number;
        }

        /// <summary>
        /// Decodes the provided hash
        /// </summary>
        /// <param name="hash"></param>
        /// <returns></returns>
        private int[] Decode(string hash, string alphabet)
        {
            var ret = new List<int>();
            int i = 0;

            var hashBreakdown = guardsRegex.Replace(hash, " ");
            var hashArray = hashBreakdown.Split(new[] { ' ' }, StringSplitOptions.RemoveEmptyEntries);

            if (hashArray.Length == 3 || hashArray.Length == 2)
                i = 1;

            hashBreakdown = hashArray[i];
            if (hashBreakdown[0] != default(char))
            {
                var lottery = hashBreakdown[0];
                hashBreakdown = hashBreakdown.Substring(1);

                hashBreakdown = sepsRegex.Replace(hashBreakdown, " ");
                hashArray = hashBreakdown.Split(new[] { ' ' }, StringSplitOptions.RemoveEmptyEntries);

                for(var j = 0; j < hashArray.Length; j++)
                {
                    var subHash = hashArray[j];
                    var buffer = lottery + this.salt + alphabet;

                    alphabet = ConsistentShuffle(alphabet, buffer.Substring(0, alphabet.Length));
                    ret.Add(Unhash(subHash, alphabet));
                }

                if (Encode(ret.ToArray()) != hash)
                    ret.Clear();
            }

            return ret.ToArray();
        }

        /// <summary>
        /// 
        /// </summary>
        /// <param name="alphabet"></param>
        /// <param name="salt"></param>
        /// <returns></returns>
        private string ConsistentShuffle(string alphabet, string salt)
        {
            if (string.IsNullOrWhiteSpace(salt))
                return alphabet;

            int v, p, n, j;
            v = p = n = j = 0;

            for (var i = alphabet.Length - 1; i > 0; i--, v++)
            {
                v %= salt.Length;
                p += n = (int)salt[v];
                j = (n + v + p) % i;

                var temp = alphabet[j];
                alphabet = alphabet.Substring(0, j) + alphabet[i] + alphabet.Substring(j + 1);
                alphabet = alphabet.Substring(0, i) + temp + alphabet.Substring(i + 1);
            }

            return alphabet;
        }
    } 
}<|MERGE_RESOLUTION|>--- conflicted
+++ resolved
@@ -98,7 +98,7 @@
                 guards = seps.Substring(0, guardCount);
                 seps = seps.Substring(guardCount);
             }
-            
+
             else
             {
                 guards = alphabet.Substring(0, guardCount);
@@ -108,23 +108,13 @@
             guardsRegex = new Regex(string.Concat("[", guards, "]"), RegexOptions.Compiled);
         }
 
-<<<<<<< HEAD
         /// <summary>
         /// Encrypts the provided numbers into a hash.
         /// </summary>
         /// <param name="number">the numbers</param>
         /// <returns>the hash</returns>
-        public string Encrypt(params int[] numbers)
-        {
-=======
-		/// <summary>
-		/// Encrypts the provided numbers into a hash.
-		/// </summary>
-		/// <param name="number">the numbers</param>
-		/// <returns>the hash</returns>
-		public virtual string Encrypt(params int[] numbers)
-		{
->>>>>>> 477f5caa
+        public virtual string Encrypt(params int[] numbers)
+        {
             if (numbers == null || numbers.Length == 0)
                 return string.Empty;
 
@@ -144,7 +134,7 @@
             var numbers = new List<int>();
             var matches = hexSplitter.Matches(hex);
 
-            foreach(Match match in matches)
+            foreach (Match match in matches)
             {
                 var number = Convert.ToInt32(string.Concat("1", match.Value), 16);
                 numbers.Add(number);
@@ -153,23 +143,13 @@
             return this.Encrypt(numbers.ToArray());
         }
 
-<<<<<<< HEAD
         /// <summary>
         /// Decrypts the provided numbers into a array of numbers
         /// </summary>
         /// <param name="hash">hash</param>
         /// <returns>array of numbers.</returns>
-        public int[] Decrypt(string hash)
-        {
-=======
-		/// <summary>
-		/// Decrypts the provided numbers into a array of numbers
-		/// </summary>
-		/// <param name="hash">hash</param>
-		/// <returns>array of numbers.</returns>
         public virtual int[] Decrypt(string hash)
-		{
->>>>>>> 477f5caa
+        {
             if (string.IsNullOrWhiteSpace(hash))
                 return new int[0];
 
@@ -312,7 +292,7 @@
                 hashBreakdown = sepsRegex.Replace(hashBreakdown, " ");
                 hashArray = hashBreakdown.Split(new[] { ' ' }, StringSplitOptions.RemoveEmptyEntries);
 
-                for(var j = 0; j < hashArray.Length; j++)
+                for (var j = 0; j < hashArray.Length; j++)
                 {
                     var subHash = hashArray[j];
                     var buffer = lottery + this.salt + alphabet;
@@ -355,5 +335,5 @@
 
             return alphabet;
         }
-    } 
+    }
 }